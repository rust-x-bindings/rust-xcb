--- conflicted
+++ resolved
@@ -753,13 +753,11 @@
     #[cfg(feature = "debug_atom_names")]
     dbg_atom_names: bool,
 
-<<<<<<< HEAD
     #[cfg(feature = "dl")]
     pub(crate) lib: XcbLib,
-=======
+
     // Whether to call xcb_disconnect() on drop.
     should_drop: bool,
->>>>>>> 52f233bb
 }
 
 unsafe impl Send for Connection {}
@@ -1157,37 +1155,6 @@
 
         let ext_data = cache_extensions_data(conn, mandatory, optional);
 
-<<<<<<< HEAD
-=======
-        #[cfg(not(feature = "xlib_xcb"))]
-        #[cfg(not(feature = "debug_atom_names"))]
-        return Connection {
-            c: conn,
-            ext_data,
-            should_drop: true,
-        };
-
-        #[cfg(not(feature = "xlib_xcb"))]
-        #[cfg(feature = "debug_atom_names")]
-        return Connection {
-            c: conn,
-            ext_data,
-            dbg_atom_names,
-            should_drop: true,
-        };
-
-        #[cfg(feature = "xlib_xcb")]
-        #[cfg(not(feature = "debug_atom_names"))]
-        return Connection {
-            c: conn,
-            dpy: ptr::null_mut(),
-            ext_data,
-            should_drop: true,
-        };
-
-        #[cfg(feature = "xlib_xcb")]
-        #[cfg(feature = "debug_atom_names")]
->>>>>>> 52f233bb
         return Connection {
             c: conn,
             #[cfg(any(feature = "xlib_xcb", feature = "xlib_xcb_dl"))]
@@ -1195,10 +1162,8 @@
             ext_data,
             #[cfg(feature = "debug_atom_names")]
             dbg_atom_names,
-<<<<<<< HEAD
             #[cfg(feature = "dl")]
             lib: XcbLib::open().expect("xcb library not loaded"),
-=======
             should_drop: true,
         };
     }
@@ -1243,13 +1208,14 @@
 
         return Connection {
             c: conn,
-            #[cfg(feature = "xlib_xcb")]
+            #[cfg(any(feature = "xlib_xcb", feature = "xlib_xcb_dl"))]
             dpy: ptr::null_mut(),
             ext_data,
             #[cfg(feature = "debug_atom_names")]
             dbg_atom_names,
+            #[cfg(feature = "dl")]
+            lib: XcbLib::open().expect("xcb library not loaded"),
             should_drop: false,
->>>>>>> 52f233bb
         };
     }
 
@@ -1319,12 +1285,9 @@
             ext_data,
             #[cfg(feature = "debug_atom_names")]
             dbg_atom_names,
-<<<<<<< HEAD
             #[cfg(feature = "dl")]
             lib: XcbLib::open().expect("xcb library not loaded"),
-=======
             should_drop: true,
->>>>>>> 52f233bb
         };
     }
 
@@ -2298,44 +2261,30 @@
             }
         }
 
-<<<<<<< HEAD
-        #[cfg(not(any(feature = "xlib_xcb", feature = "xlib_xcb_dl")))]
-        unsafe {
-            #[cfg(feature = "dl")]
-            xcb_get_conn_funcs!(self, xcb_disconnect);
-            xcb_disconnect(self.c);
-        }
-
-        #[cfg(any(feature = "xlib_xcb", feature = "xlib_xcb_dl"))]
-        unsafe {
-            if self.dpy.is_null() {
+        if self.should_drop {
+            #[cfg(not(any(feature = "xlib_xcb", feature = "xlib_xcb_dl")))]
+            unsafe {
                 #[cfg(feature = "dl")]
                 xcb_get_conn_funcs!(self, xcb_disconnect);
                 xcb_disconnect(self.c);
-            } else {
-                #[cfg(all(feature = "xlib_xcb", not(feature = "xlib_xcb_dl")))]
-                let xclose_display = xlib::XCloseDisplay;
-                #[cfg(feature = "xlib_xcb_dl")]
-                let (xclose_display, _lib) = {
-                    let lib = xlib::Xlib::open().expect("X11-xcb library not loaded");
-                    (lib.XCloseDisplay, lib)
-                };
-                xclose_display(self.dpy);
-=======
-        if self.should_drop {
-            #[cfg(not(feature = "xlib_xcb"))]
-            unsafe {
-                xcb_disconnect(self.c);
-            }
-
-            #[cfg(feature = "xlib_xcb")]
+            }
+
+            #[cfg(any(feature = "xlib_xcb", feature = "xlib_xcb_dl"))]
             unsafe {
                 if self.dpy.is_null() {
+                    #[cfg(feature = "dl")]
+                    xcb_get_conn_funcs!(self, xcb_disconnect);
                     xcb_disconnect(self.c);
                 } else {
-                    xlib::XCloseDisplay(self.dpy);
+                    #[cfg(all(feature = "xlib_xcb", not(feature = "xlib_xcb_dl")))]
+                    let xclose_display = xlib::XCloseDisplay;
+                    #[cfg(feature = "xlib_xcb_dl")]
+                    let (xclose_display, _lib) = {
+                        let lib = xlib::Xlib::open().expect("X11-xcb library not loaded");
+                        (lib.XCloseDisplay, lib)
+                    };
+                    xclose_display(self.dpy);
                 }
->>>>>>> 52f233bb
             }
         }
     }
