--- conflicted
+++ resolved
@@ -23,11 +23,8 @@
 libc = "0.2.102"
 bitflags = "1.3.2"
 as-raw-xcb-connection = { version = "1.0", optional = true }
-<<<<<<< HEAD
 libloading = { version = "0.9.0", optional = true }
-=======
 tiny-xlib = { version = "0.2.4", optional = true }
->>>>>>> 52f233bb
 
 [dependencies.x11]
 version = "2.19.0"
